--- conflicted
+++ resolved
@@ -865,12 +865,8 @@
         if self.data_path is None:
             self.data_path = default_data_path
         self.eval_mask = eval_mask
-<<<<<<< HEAD
         self.train_test_border = train_test_border
         self.context_length = context_length
-=======
-        self.context_length = 0
->>>>>>> 022f8116
         self.__read_data__()
 
     def __read_data__(self):
@@ -881,24 +877,16 @@
 
         with open(complete_path, 'rb') as f:
             self.data_dict = pickle.load(f)
-<<<<<<< HEAD
-            print("Train Obs Shape", self.data_dict['train_obs'].shape)
-            print("Train Act Shape", self.data_dict['train_act'].shape)
-=======
             # print("Train Obs Shape", self.data_dict['train_obs'].shape)
             # print("Train Act Shape", self.data_dict['train_act'].shape)
->>>>>>> 022f8116
             # print("Train Targets Shape", self.data_dict['train_targets'].shape)
             # print("Test Obs Shape", self.data_dict['test_obs'].shape)
             # print("Test Act Shape", self.data_dict['test_act'].shape)
             # print("Test Targets Shape", self.data_dict['test_targets'].shape)
             # print("Normalizer", self.data_dict['normalizer'])
-<<<<<<< HEAD
             # ignore target
             # first 150 is context, next 750 is target
             # takes around 2000 epochs to converge, start with 1000
-=======
->>>>>>> 022f8116
 
             # 750 batches: 700 train (0.1 train val split) 50 test
 
@@ -912,16 +900,10 @@
             self.obs = self.obs[self.train_test_border:]
             self.act = self.act[self.train_test_border:]
 
-<<<<<<< HEAD
         self.x = torch.cat((self.obs, self.act), dim=2)
         self.x = self.x[:, :self.context_length, :]
 
         self.y = torch.cat((torch.zeros(self.obs.shape), self.act), dim=2)
-=======
-        self.context_length =self.x.shape[1]
-        self.x = torch.cat((self.x, torch.zeros(self.x.shape[0], self.y.shape[1], self.x.shape[-1], dtype=torch.float32)),
-                           dim=1)
->>>>>>> 022f8116
 
         #use this if only act shpuld be target
         #self.y = self.act
@@ -958,10 +940,6 @@
 
     @property
     def l_output(self):
-        return self.y.shape[1]
-
-    @property
-    def prediction_length(self):
         return self.y.shape[1]
 
 class CustomRobotSequenceDataset(SequenceDataset):
@@ -991,14 +969,6 @@
     def forecast_horizon(self):
         return self.dataset_test.forecast_horizon
 
-    @property
-    def context_length(self):
-        return self.dataset_test.context_length
-
-    @property
-    def prediction_length(self):
-        return self.dataset_test.prediction_length
-
     def setup(self):
         self.dataset_train = CustomRobotDataset(
             flag="train",
