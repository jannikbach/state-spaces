# See Docs for full flags and descriptions
# https://pytorch-lightning.readthedocs.io/en/stable/common/trainer.html#trainer-class-api
<<<<<<< HEAD
accelerator: auto
strategy: null
=======
accelerator: gpu
strategy: auto
>>>>>>> a2460430
devices: 1
accumulate_grad_batches: 1 # Gradient accumulation every n batches
max_epochs: 200
                           # accelerator: ddp # Automatically set if gpus > 1
gradient_clip_val: null
log_every_n_steps: 10
limit_train_batches: 1.0   # train on full dataset, can be used to toggle quick run
limit_val_batches: 1.0     # validate on full dataset, can be used to toggle quick run
enable_model_summary: false # Can turn on if RichModelSummary is disabled<|MERGE_RESOLUTION|>--- conflicted
+++ resolved
@@ -1,12 +1,7 @@
 # See Docs for full flags and descriptions
 # https://pytorch-lightning.readthedocs.io/en/stable/common/trainer.html#trainer-class-api
-<<<<<<< HEAD
-accelerator: auto
-strategy: null
-=======
 accelerator: gpu
 strategy: auto
->>>>>>> a2460430
 devices: 1
 accumulate_grad_batches: 1 # Gradient accumulation every n batches
 max_epochs: 200
@@ -15,4 +10,5 @@
 log_every_n_steps: 10
 limit_train_batches: 1.0   # train on full dataset, can be used to toggle quick run
 limit_val_batches: 1.0     # validate on full dataset, can be used to toggle quick run
-enable_model_summary: false # Can turn on if RichModelSummary is disabled+enable_model_summary: false # Can turn on if RichModelSummary is disabled
+track_grad_norm: -1        # Set to 2 to track norms of gradients